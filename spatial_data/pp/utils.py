--- conflicted
+++ resolved
@@ -3,12 +3,9 @@
 from skimage.morphology import closing, square
 from skimage.segmentation import clear_border, find_boundaries, relabel_sequential
 
-<<<<<<< HEAD
 from ..constants import Dims
 from ..pl import _get_linear_colormap
 
-=======
->>>>>>> a174a01a
 
 def _render_label(mask, cmap_mask, img=None, alpha=0.2, alpha_boundary=1.0, mode="inner"):
     colored_mask = cmap_mask(mask)
@@ -93,7 +90,6 @@
     return segmentation_relabeled, value_map
 
 
-<<<<<<< HEAD
 def merge_segmentation(s1, s2, label1=1, label2=2, threshold=1.0):
     """
     Merge two segmentation masks based on specified criteria.
@@ -173,7 +169,7 @@
         minr, minc, maxr, maxc = region.bbox
 
     return slice(downsample * minc, downsample * maxc), slice(downsample * minr, downsample * maxr)
-=======
+
 def _normalize(
     img: np.ndarray,
     pmin: float = 3.0,
@@ -212,4 +208,3 @@
         norm = np.clip(norm, 0, 1)
 
     return norm
->>>>>>> a174a01a
