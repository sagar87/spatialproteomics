--- conflicted
+++ resolved
@@ -271,7 +271,6 @@
 
         return obj
 
-<<<<<<< HEAD
     def annotate(
         self,
         variable: str = "cell",
@@ -353,8 +352,6 @@
 
         return self._obj
 
-=======
->>>>>>> 9d72285c
     def render_segmentation(
         self,
         alpha: float = 0.0,
@@ -489,87 +486,6 @@
 
         return xr.merge([self._obj, da])
 
-    def annotate(
-        self,
-        variable: str = "cell",
-        layer_key: str = Layers.OBS,
-        highlight: list = [],
-        text_kwargs: dict = {"color": "w", "fontsize": 12},
-        highlight_kwargs: dict = {"color": "w", "fontsize": 16, "fontweight": "bold"},
-        bbox: Union[List, None] = None,
-        format_string: str = "",
-        ax=None,
-    ) -> xr.Dataset:
-        """
-        Annotates cells with their respective ID on the plot.
-
-        Parameters
-        ----------
-        variable : str, optional
-            The feature in the observation table to be used for cell annotation. Default is "cell".
-        layer_key : str, optional
-            The key representing the layer in the data object. Default is Layers.OBS.
-        highlight : list, optional
-            A list containing cell IDs to be highlighted in the plot.
-        text_kwargs : dict, optional
-            Keyword arguments passed to matplotlib's text function for normal cell annotations.
-        highlight_kwargs : dict, optional
-            Similar to 'text_kwargs' but specifically for the cell IDs passed via 'highlight'.
-        bbox : Union[List, None], optional
-            A list containing bounding box coordinates [xmin, xmax, ymin, ymax] to annotate cells only within the box.
-            Default is None, which annotates all cells.
-        format_string : str, optional
-            The format string used to format the cell annotation text. Default is "" (no formatting).
-        ax : matplotlib.axes, optional
-            The matplotlib axis to plot on. If not provided, the current axis will be used.
-
-        Returns
-        -------
-        xr.Dataset
-            The updated image container.
-
-        Notes
-        -----
-        - The function annotates cells with their respective values from the selected feature.
-        - You can highlight specific cells in the plot using the 'highlight' parameter.
-        - Bounding box coordinates can be provided via 'bbox' to annotate cells only within the specified box.
-        - 'format_string' can be used to format the cell annotation text (e.g., "{t:.2f}" for float formatting).
-        """
-        if ax is None:
-            ax = plt.gca()
-
-        if bbox is None:
-            cells = self._obj.coords[Dims.CELLS]
-        else:
-            assert len(bbox) == 4, "The bbox-argument must specify [xmin, xmax, ymin, ymax]."
-            sub = self._obj.im[bbox[0] : bbox[1], bbox[2] : bbox[3]]
-            cells = sub.coords[Dims.CELLS]
-
-        for cell in cells:
-            x = self._obj[Layers.OBS].sel({Dims.CELLS: cell, Dims.FEATURES: Features.X}).values
-            y = self._obj[Layers.OBS].sel({Dims.CELLS: cell, Dims.FEATURES: Features.Y}).values
-            if variable != "cell":
-                table = self._obj[layer_key]
-                dims = table.dims
-                if len(dims) != 2:
-                    raise ValueError("Layer does not have the dimension.")
-                if Dims.CELLS not in dims:
-                    raise ValueError("Layer does not have a cell dimension.")
-
-                dim = [d for d in dims if d != Dims.CELLS][0]
-
-                t = table.sel({Dims.CELLS: cell, dim: variable}).values
-            else:
-                t = cell.values
-
-            if cell in highlight:
-                ax.text(x, y, s=f"{t:{format_string}}", **highlight_kwargs)
-            else:
-
-                ax.text(x, y, s=f"{t:{format_string}}", **text_kwargs)
-
-        return self._obj
-
     def scatter_labels(
         self,
         legend: bool = True,
@@ -770,7 +686,6 @@
 
         return self._obj
 
-<<<<<<< HEAD
     def pie(
         self,
         wedgeprops={"linewidth": 7, "edgecolor": "white"},
@@ -988,11 +903,44 @@
         ax=None,
         **kwargs,
     ):
-=======
+
+        intensities = self._obj[intensity_key]
+        channels = self._obj.coords[Dims.CHANNELS].values
+        num_channels = len(channels)
+
+        # if num_channels > 1 and ax is not None:
+        #     logger.warning("More than one channel. Plotting on first axis.")
+        #     # assert np.prod(ax.shape) >= num_channels, "Must provide at least one axis for each channel to plot."
+        # else:
+        #     if ax is None:
+        #         ax = plt.gca()
+
+        if num_channels > 1:
+
+            fig, axes = _set_up_subplots(num_channels, ncols=ncols, width=width, height=height)
+
+            for ch, ax in zip(channels, axes.flatten()):
+                data = intensities.sel({Dims.CHANNELS: ch}).values
+                ax.hist(data, bins=bins, **kwargs)
+                ax.set_title(ch)
+                if log_scale:
+                    ax.set_yscale("log")
+        else:
+            if ax is None:
+                ax = plt.gca()
+            ch = channels[0]
+            data = intensities.sel({Dims.CHANNELS: ch}).values
+            ax.hist(data, bins=bins, **kwargs)
+            ax.set_title(ch)
+            if log_scale:
+                ax.set_yscale("log")
+
+        return self._obj      
+      
     def autocrop(
         self, padding: int = 50, downsample: int = 10, key: str = Layers.IMAGE, channel: Optional[str] = None
     ) -> xr.Dataset:
->>>>>>> 9d72285c
+
         """
         Crop the image so that the background surrounding the tissue/TMA gets cropped away.
 
